--- conflicted
+++ resolved
@@ -196,14 +196,8 @@
 	cd test/integration-tests;./run-tests.sh
 
 .PHONY: test
-<<<<<<< HEAD
-test:
+test: go-lint
 	gofmt -s -l . | grep -v generated | grep -v vpp_build | diff -u /dev/null -
-	go vet ./...
-=======
-test: go-lint
-	gofmt -s -l . | grep -v binapi | grep -v vpp_build | diff -u /dev/null -
->>>>>>> f73304bf
 	go test ./...
 
 .PHONY: test-memif-multinet
