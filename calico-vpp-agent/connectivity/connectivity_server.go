// Copyright (C) 2021 Cisco Systems Inc.
//
// Licensed under the Apache License, Version 2.0 (the "License");
// you may not use this file except in compliance with the License.
// You may obtain a copy of the License at
//
//    http://www.apache.org/licenses/LICENSE-2.0
//
// Unless required by applicable law or agreed to in writing, software
// distributed under the License is distributed on an "AS IS" BASIS,
// WITHOUT WARRANTIES OR CONDITIONS OF ANY KIND, either express or
// implied.
// See the License for the specific language governing permissions and
// limitations under the License.

package connectivity

import (
	"fmt"
	"net"

	"github.com/pkg/errors"
	felixConfig "github.com/projectcalico/calico/felix/config"
	"github.com/projectcalico/calico/libcalico-go/lib/backend/encap"
	calicov3cli "github.com/projectcalico/calico/libcalico-go/lib/clientv3"
	"github.com/sirupsen/logrus"
	tomb "gopkg.in/tomb.v2"

	"github.com/projectcalico/vpp-dataplane/calico-vpp-agent/common"
	"github.com/projectcalico/vpp-dataplane/calico-vpp-agent/watchers"
	"github.com/projectcalico/vpp-dataplane/config"
	"github.com/projectcalico/vpp-dataplane/vpplink"
)

type ConnectivityServer struct {
	log *logrus.Entry

	providers        map[string]ConnectivityProvider
	connectivityMap  map[string]common.NodeConnectivity
	policyServerIpam common.PolicyServerIpam
	Clientv3         calicov3cli.Interface
	nodeBGPSpec      *common.LocalNodeSpec
	vpp              *vpplink.VppLink

	felixConfig *felixConfig.Config
	nodeByAddr  map[string]common.LocalNodeSpec

	connectivityEventChan chan common.CalicoVppEvent

	networks map[uint32]watchers.NetworkDefinition
}

type change uint8

const (
	AddChange    change = 0
	DeleteChange change = 1
)

func (s *ConnectivityServer) SetOurBGPSpec(nodeBGPSpec *common.LocalNodeSpec) {
	s.nodeBGPSpec = nodeBGPSpec
}

func (s *ConnectivityServer) SetFelixConfig(felixConfig *felixConfig.Config) {
	s.felixConfig = felixConfig
}

func NewConnectivityServer(vpp *vpplink.VppLink, policyServerIpam common.PolicyServerIpam,
	clientv3 calicov3cli.Interface, log *logrus.Entry) *ConnectivityServer {
	server := ConnectivityServer{
		log:                   log,
		vpp:                   vpp,
		policyServerIpam:      policyServerIpam,
		Clientv3:              clientv3,
		connectivityMap:       make(map[string]common.NodeConnectivity),
		connectivityEventChan: make(chan common.CalicoVppEvent, common.ChanSize),
		nodeByAddr:            make(map[string]common.LocalNodeSpec),
		networks:              make(map[uint32]watchers.NetworkDefinition),
	}

	reg := common.RegisterHandler(server.connectivityEventChan, "connectivity server events")
	reg.ExpectEvents(
		common.NetAddedOrUpdated,
		common.NetDeleted,
		common.ConnectivityAdded,
		common.ConnectivityDeleted,
		common.PeerNodeStateChanged,
		common.FelixConfChanged,
		common.IpamConfChanged,
		common.SRv6PolicyAdded,
		common.SRv6PolicyDeleted,
		common.WireguardPublicKeyChanged,
	)

	nDataThreads := common.FetchNDataThreads(vpp, log)
	providerData := NewConnectivityProviderData(server.vpp, &server, log)

	server.providers = make(map[string]ConnectivityProvider)
	server.providers[FLAT] = NewFlatL3Provider(providerData)
	server.providers[IPIP] = NewIPIPProvider(providerData)
	server.providers[IPSEC] = NewIPsecProvider(providerData, nDataThreads)
	server.providers[VXLAN] = NewVXLanProvider(providerData)
	server.providers[WIREGUARD] = NewWireguardProvider(providerData)
	server.providers[SRv6] = NewSRv6Provider(providerData)

	return &server
}

func (s *ConnectivityServer) GetNodeByIp(addr net.IP) *common.LocalNodeSpec {
	ns, found := s.nodeByAddr[addr.String()]
	if !found {
		return nil
	}
	return &ns
}

func (s *ConnectivityServer) GetNodeIPs() (ip4 *net.IP, ip6 *net.IP) {
	ip4, ip6 = common.GetBGPSpecAddresses(s.nodeBGPSpec)
	return ip4, ip6
}

func (s *ConnectivityServer) GetNodeIPNet(isv6 bool) *net.IPNet {
	ip4, ip6 := s.nodeBGPSpec.IPv4Address, s.nodeBGPSpec.IPv6Address
	if isv6 {
		return ip6
	} else {
		return ip4
	}
}

func (s *ConnectivityServer) updateAllIPConnectivity() {
	for _, cn := range s.connectivityMap {
		err := s.UpdateIPConnectivity(&cn, false /* isWithdraw */)
		if err != nil {
			s.log.Errorf("Error while re-updating connectivity %s", err)
		}
	}
}

func (s *ConnectivityServer) ServeConnectivity(t *tomb.Tomb) error {
	/**
	 * There might be leftover state in VPP in case we restarted
	 * so first check what is present */
	for _, provider := range s.providers {
		provider.RescanState()
	}
	for {
		select {
		case <-t.Dying():
			s.log.Warn("Connectivity Server asked to stop")
			return nil
		case evt := <-s.connectivityEventChan:
			/* Note: we will only receive events we ask for when registering the chan */
			switch evt.Type {
			case common.NetAddedOrUpdated:
				new := evt.New.(*watchers.NetworkDefinition)
				s.networks[new.Vni] = *new
			case common.NetDeleted:
				old := evt.Old.(*watchers.NetworkDefinition)
				delete(s.networks, old.Vni)
			case common.ConnectivityAdded:
				new := evt.New.(*common.NodeConnectivity)
				err := s.UpdateIPConnectivity(new, false /* isWithdraw */)
				if err != nil {
					s.log.Errorf("Error while adding connectivity %s", err)
				}
			case common.ConnectivityDeleted:
				old := evt.Old.(*common.NodeConnectivity)
				err := s.UpdateIPConnectivity(old, true /* isWithdraw */)
				if err != nil {
					s.log.Errorf("Error while deleting connectivity %s", err)
				}
			case common.WireguardPublicKeyChanged:
				old, _ := evt.Old.(*common.NodeWireguardPublicKey)
				new, _ := evt.New.(*common.NodeWireguardPublicKey)
				s.providers[WIREGUARD].(*WireguardProvider).nodesToWGPublicKey[new.Name] = new.WireguardPublicKey
				change := common.GetStringChangeType(old.WireguardPublicKey, new.WireguardPublicKey)
				if change != common.ChangeSame {
					s.log.Infof("connectivity(upd) WireguardPublicKey Changed (%s) %s->%s", old.Name, old.WireguardPublicKey, new.WireguardPublicKey)
					s.updateAllIPConnectivity()
				}
			case common.PeerNodeStateChanged:
				old, _ := evt.Old.(*common.LocalNodeSpec)
				new, _ := evt.New.(*common.LocalNodeSpec)
				if old != nil {
					if old.IPv4Address != nil {
						delete(s.nodeByAddr, old.IPv4Address.IP.String())
					}
					if old.IPv6Address != nil {
						delete(s.nodeByAddr, old.IPv6Address.IP.String())
					}
				}
				if new != nil {
					if new.IPv4Address != nil {
						s.nodeByAddr[new.IPv4Address.IP.String()] = *new
					}
					if new.IPv6Address != nil {
						s.nodeByAddr[new.IPv6Address.IP.String()] = *new
					}
				}
			case common.FelixConfChanged:
				old, _ := evt.Old.(*felixConfig.Config)
				new, _ := evt.New.(*felixConfig.Config)
				if new == nil || old == nil {
					/* First/last update, do nothing more */
					continue
				}
				s.felixConfig = new
				if old.WireguardEnabled != new.WireguardEnabled {
					s.log.Infof("connectivity(upd) WireguardEnabled Changed %t->%t", old.WireguardEnabled, new.WireguardEnabled)
					s.providers[WIREGUARD].EnableDisable(new.WireguardEnabled)
					s.updateAllIPConnectivity()
				} else if old.WireguardListeningPort != new.WireguardListeningPort {
					s.log.Warnf("connectivity(upd) WireguardListeningPort Changed [NOT IMPLEMENTED]")
				}
			case common.IpamConfChanged:
				s.log.Infof("connectivity(upd) ipamConf Changed")
				s.updateAllIPConnectivity()
			case common.SRv6PolicyAdded:
				new := evt.New.(*common.NodeConnectivity)
				err := s.UpdateSRv6Policy(new, false /* isWithdraw */)
				if err != nil {
					s.log.Errorf("Error while adding SRv6 Policy %s", err)
				}
			case common.SRv6PolicyDeleted:
				old := evt.Old.(*common.NodeConnectivity)
				err := s.UpdateSRv6Policy(old, true /* isWithdraw */)
				if err != nil {
					s.log.Errorf("Error while deleting SRv6 Policy %s", err)
				}
			}
		}
	}
}

func (s *ConnectivityServer) UpdateSRv6Policy(cn *common.NodeConnectivity, IsWithdraw bool) (err error) {
	s.log.Infof("updateSRv6Policy")
	providerType := SRv6
	if IsWithdraw {
		err = s.providers[providerType].DelConnectivity(cn)
	} else {
		err = s.providers[providerType].AddConnectivity(cn)
	}
	return err
}

func (s *ConnectivityServer) getProviderType(cn *common.NodeConnectivity) (string, error) {
	// use vxlan tunnel if secondary network, no need for ippool
	if cn.Vni != 0 {
		return VXLAN, nil
	}
	ipPool := s.policyServerIpam.GetPrefixIPPool(&cn.Dst)
<<<<<<< HEAD
=======
	s.log.Debugf("IPPool for route %s: %+v", cn.String(), ipPool)
>>>>>>> f73304bf
	if *config.GetCalicoVppFeatureGates().SRv6Enabled {
		return SRv6, nil
	}
	if ipPool == nil {
		return FLAT, nil
	}
	if ipPool.IpipMode == encap.Always {
		if s.providers[IPSEC].Enabled(cn) {
			return IPSEC, nil
		} else if s.providers[WIREGUARD].Enabled(cn) {
			return WIREGUARD, nil
		} else {
			return IPIP, nil
		}
	}
	nodeIpNet := s.GetNodeIPNet(vpplink.IsIP6(cn.Dst.IP))
	if ipPool.IpipMode == encap.CrossSubnet {
		if nodeIpNet == nil {
			return FLAT, fmt.Errorf("missing node IPnet")
		}
		if !nodeIpNet.Contains(cn.NextHop) {
			if s.providers[IPSEC].Enabled(cn) {
				return IPSEC, nil
			} else if s.providers[WIREGUARD].Enabled(cn) {
				return WIREGUARD, nil
			} else {
				return IPIP, nil
			}
		}
	}
	if ipPool.VxlanMode == encap.Always {
		if s.providers[WIREGUARD].Enabled(cn) {
			return WIREGUARD, nil
		}
		return VXLAN, nil
	}
	if ipPool.VxlanMode == encap.CrossSubnet {
		if nodeIpNet == nil {
			return FLAT, fmt.Errorf("missing node IPnet")
		}
		if !nodeIpNet.Contains(cn.NextHop) {
			if s.providers[WIREGUARD].Enabled(cn) {
				return WIREGUARD, nil
			}
			return VXLAN, nil
		}
	}
	return FLAT, nil
}

func (s *ConnectivityServer) UpdateIPConnectivity(cn *common.NodeConnectivity, IsWithdraw bool) (err error) {
	var providerType string
	if IsWithdraw {
		oldCn, found := s.connectivityMap[cn.String()]
		if !found {
			providerType, err = s.getProviderType(cn)
			if err != nil {
				return errors.Wrap(err, "getting provider failed")
			}
			s.log.Infof("connectivity(del) Didnt find provider in map, trying providerType=%s", providerType)
		} else {
			providerType = oldCn.ResolvedProvider
			delete(s.connectivityMap, oldCn.String())
			s.log.Infof("connectivity(del) path providerType=%s cn=%s", providerType, oldCn.String())
		}
		return s.providers[providerType].DelConnectivity(cn)
	} else {
		providerType, err = s.getProviderType(cn)
		if err != nil {
			return errors.Wrap(err, "getting provider failed")
		}
		oldCn, found := s.connectivityMap[cn.String()]
		if found {
			oldProviderType := oldCn.ResolvedProvider
			if oldProviderType != providerType {
				s.log.Infof("connectivity(upd) provider Change providerType=%s->%s cn=%s", oldProviderType, providerType, cn.String())
				err := s.providers[oldProviderType].DelConnectivity(cn)
				if err != nil {
					s.log.Errorf("Error del connectivity when changing provider %s->%s : %s", oldProviderType, providerType, err)
				}
				cn.ResolvedProvider = providerType
				s.connectivityMap[cn.String()] = *cn
				return s.providers[providerType].AddConnectivity(cn)
			} else {
				s.log.Infof("connectivity(same) path providerType=%s cn=%s", providerType, cn.String())
				return s.providers[providerType].AddConnectivity(cn)
			}
		} else {
			s.log.Infof("connectivity(add) path providerType=%s cn=%s", providerType, cn.String())
			cn.ResolvedProvider = providerType
			s.connectivityMap[cn.String()] = *cn
			return s.providers[providerType].AddConnectivity(cn)
		}
	}
}

// ForceRescanState forces to rescan VPP state (ConnectivityProvider.RescanState()) for initialized
// ConnectivityProvider of given type.
// The usage is mainly for testing purposes.
func (s *ConnectivityServer) ForceRescanState(providerType string) (err error) {
	provider, found := s.providers[providerType]
	if !found {
		return fmt.Errorf("can't find connectivity provider of type %s", providerType)
	}
	provider.RescanState()
	return nil
}

// ForceProviderEnableDisable force to enable/disable specific connectivity provider.
// The usage is mainly for testing purposes.
func (s *ConnectivityServer) ForceProviderEnableDisable(providerType string, enable bool) (err error) {
	provider, found := s.providers[providerType]
	if !found {
		return fmt.Errorf("can't find connectivity provider of type %s", providerType)
	}
	provider.EnableDisable(enable)
	return nil
}

// TODO get rid (if possible) of all this "Force" methods by refactor the test code
//  (run the ConnectivityServer.ServeConnectivity(...) function and send into it events with common.SendEvent(...))

// ForceNodeAddition will add other node information as provided by calico configuration
// The usage is mainly for testing purposes.
func (s *ConnectivityServer) ForceNodeAddition(newNode common.LocalNodeSpec, newNodeIP net.IP) {
	s.nodeByAddr[newNodeIP.String()] = newNode
}

// ForceWGPublicKeyAddition will add other node information as provided by calico configuration
// The usage is mainly for testing purposes.
func (s *ConnectivityServer) ForceWGPublicKeyAddition(newNode string, wgPublicKey string) {
	s.providers[WIREGUARD].(*WireguardProvider).nodesToWGPublicKey[newNode] = wgPublicKey
}<|MERGE_RESOLUTION|>--- conflicted
+++ resolved
@@ -250,10 +250,7 @@
 		return VXLAN, nil
 	}
 	ipPool := s.policyServerIpam.GetPrefixIPPool(&cn.Dst)
-<<<<<<< HEAD
-=======
 	s.log.Debugf("IPPool for route %s: %+v", cn.String(), ipPool)
->>>>>>> f73304bf
 	if *config.GetCalicoVppFeatureGates().SRv6Enabled {
 		return SRv6, nil
 	}
