// Copyright (C) 2020 Cisco Systems Inc.
//
// Licensed under the Apache License, Version 2.0 (the "License");
// you may not use this file except in compliance with the License.
// You may obtain a copy of the License at
//
//    http://www.apache.org/licenses/LICENSE-2.0
//
// Unless required by applicable law or agreed to in writing, software
// distributed under the License is distributed on an "AS IS" BASIS,
// WITHOUT WARRANTIES OR CONDITIONS OF ANY KIND, either express or
// implied.
// See the License for the specific language governing permissions and
// limitations under the License.

package routing

import (
	"fmt"
	"net"

	bgpapi "github.com/osrg/gobgp/v3/api"
	"github.com/pkg/errors"
	"golang.org/x/net/context"
	"google.golang.org/protobuf/types/known/anypb"
	tomb "gopkg.in/tomb.v2"

	"github.com/projectcalico/vpp-dataplane/calico-vpp-agent/cni"
	"github.com/projectcalico/vpp-dataplane/calico-vpp-agent/common"
	"github.com/projectcalico/vpp-dataplane/config"
<<<<<<< HEAD
	"github.com/projectcalico/vpp-dataplane/vpplink/generated/bindings/ip_types"
=======
	"github.com/projectcalico/vpp-dataplane/vpplink/binapi/vppapi/ip_types"
>>>>>>> f73304bf
	"github.com/projectcalico/vpp-dataplane/vpplink/types"

	// needed for GoBGP building (in ../Makefile, gobgp target)
	_ "github.com/inconshreveable/mousetrap"
	_ "github.com/spf13/cobra"
)

func (w *Server) getNexthop(path *bgpapi.Path) string {
	for _, attr := range path.Pattrs {
		nhAttr := &bgpapi.NextHopAttribute{}
		mpReachAttr := &bgpapi.MpReachNLRIAttribute{}
		if err := attr.UnmarshalTo(nhAttr); err == nil {
			return nhAttr.NextHop
		}
		if err := attr.UnmarshalTo(mpReachAttr); err == nil {
			if len(mpReachAttr.NextHops) != 1 {
				w.log.Fatalf("Cannot process more than one Nlri in path attributes: %+v", mpReachAttr)
			}
			return mpReachAttr.NextHops[0]
		}
	}
	return ""
}

// injectRoute is a helper function to inject BGP routes to VPP
// TODO: multipath support
func (w *Server) injectRoute(path *bgpapi.Path) error {
	var dst net.IPNet
	ipAddrPrefixNlri := &bgpapi.IPAddressPrefix{}
	labeledVPNIPAddressPrefixNlri := &bgpapi.LabeledVPNIPAddressPrefix{}
	vpn := false
	otherNodeIP := net.ParseIP(w.getNexthop(path))
	if otherNodeIP == nil {
		return fmt.Errorf("Cannot determine path nexthop: %+v", path)
	}

	if err := path.Nlri.UnmarshalTo(ipAddrPrefixNlri); err == nil {
		dst.IP = net.ParseIP(ipAddrPrefixNlri.Prefix)
		if dst.IP == nil {
			return fmt.Errorf("Cannot parse nlri addr: %s", ipAddrPrefixNlri.Prefix)
		} else if dst.IP.To4() == nil {
			dst.Mask = net.CIDRMask(int(ipAddrPrefixNlri.PrefixLen), 128)
		} else {
			dst.Mask = net.CIDRMask(int(ipAddrPrefixNlri.PrefixLen), 32)
		}
	} else {
		err := path.Nlri.UnmarshalTo(labeledVPNIPAddressPrefixNlri)
		if err == nil {
			dst.IP = net.ParseIP(labeledVPNIPAddressPrefixNlri.Prefix)
			if dst.IP == nil {
				return fmt.Errorf("Cannot parse nlri addr: %s", labeledVPNIPAddressPrefixNlri.Prefix)
			} else if dst.IP.To4() == nil {
				dst.Mask = net.CIDRMask(int(labeledVPNIPAddressPrefixNlri.PrefixLen), 128)
			} else {
				dst.Mask = net.CIDRMask(int(labeledVPNIPAddressPrefixNlri.PrefixLen), 32)
			}
			vpn = true
		} else {
			return fmt.Errorf("Cannot handle Nlri: %+v", path.Nlri)
		}
	}

	cn := &common.NodeConnectivity{
		Dst:     dst,
		NextHop: otherNodeIP,
	}
	if vpn {
		rd := &bgpapi.RouteDistinguisherTwoOctetASN{}
		err := labeledVPNIPAddressPrefixNlri.Rd.UnmarshalTo(rd)
		if err != nil {
			return errors.Wrap(err, "Error Unmarshalling labeledVPNIPAddressPrefixNlri.Rd")
		}
		cn.Vni = rd.Assigned
	}
	if path.IsWithdraw {
		common.SendEvent(common.CalicoVppEvent{
			Type: common.ConnectivityDeleted,
			Old:  cn,
		})
	} else {
		common.SendEvent(common.CalicoVppEvent{
			Type: common.ConnectivityAdded,
			New:  cn,
		})
	}
	return nil
}

func (w *Server) getSRPolicy(path *bgpapi.Path) (srv6Policy *types.SrPolicy, srv6tunnel *common.SRv6Tunnel, srnrli *bgpapi.SRPolicyNLRI, err error) {
	srnrli = &bgpapi.SRPolicyNLRI{}
	tun := &bgpapi.TunnelEncapAttribute{}
	subTLVSegList := &bgpapi.TunnelEncapSubTLVSRSegmentList{}
	segments := []*bgpapi.SegmentTypeB{}
	srv6bsid := &bgpapi.SRBindingSID{}
	srv6tunnel = &common.SRv6Tunnel{}

	if err := path.Nlri.UnmarshalTo(srnrli); err != nil {
		return nil, nil, nil, err
	}
	srv6tunnel.Dst = net.IP(srnrli.Endpoint)

	for _, pattr := range path.Pattrs {
		if err := pattr.UnmarshalTo(tun); err == nil {
			for _, tlv := range tun.Tlvs {
				// unmarshal Tlvs
				for _, innerTlv := range tlv.Tlvs {
					// search for TunnelEncapSubTLVSRSegmentList
					if err := innerTlv.UnmarshalTo(subTLVSegList); err == nil {
						for _, seglist := range subTLVSegList.Segments {
							segment := &bgpapi.SegmentTypeB{}
							if err = seglist.UnmarshalTo(segment); err == nil {
								segments = append(segments, segment)
							}
						}
					}
					// search for TunnelEncapSubTLVSRBindingSID
					srbsids := &anypb.Any{}
					if err := innerTlv.UnmarshalTo(srbsids); err == nil {
						w.log.Debugf("getSRPolicy TunnelEncapSubTLVSRBindingSID")
						if err := srbsids.UnmarshalTo(srv6bsid); err != nil {
							return nil, nil, nil, err
						}

					}

					// search for TunnelEncapSubTLVSRPriority
					subTLVSRPriority := &bgpapi.TunnelEncapSubTLVSRPriority{}
					if err := innerTlv.UnmarshalTo(subTLVSRPriority); err == nil {
						w.log.Debugf("getSRPolicyPriority TunnelEncapSubTLVSRPriority")
						srv6tunnel.Priority = subTLVSRPriority.Priority
					}

				}
			}
		}

	}

	policySidListsids := [16]ip_types.IP6Address{}
	for i, segment := range segments {
		policySidListsids[i] = types.ToVppIP6Address(net.IP(segment.Sid))
	}
	srv6Policy = &types.SrPolicy{
		Bsid:     types.ToVppIP6Address(net.IP(srv6bsid.Sid)),
		IsSpray:  false,
		IsEncap:  true,
		FibTable: 0,
		SidLists: []types.Srv6SidList{{
			NumSids: uint8(len(segments)),
			Weight:  1,
			Sids:    policySidListsids,
		}},
	}
	srv6tunnel.Bsid = srv6Policy.Bsid.ToIP()
	srv6tunnel.Policy = srv6Policy

	srv6tunnel.Behavior = uint8(segments[len(segments)-1].GetEndpointBehaviorStructure().Behavior)

	return srv6Policy, srv6tunnel, srnrli, err
}

func (w *Server) injectSRv6Policy(path *bgpapi.Path) error {
	_, srv6tunnel, srnrli, err := w.getSRPolicy(path)

	if err != nil {
		return errors.Wrap(err, "error injectSRv6Policy")
	}

	cn := &common.NodeConnectivity{
		Dst:              net.IPNet{},
		NextHop:          srnrli.Endpoint,
		ResolvedProvider: "",
		Custom:           srv6tunnel,
	}
	if path.IsWithdraw {
		common.SendEvent(common.CalicoVppEvent{
			Type: common.SRv6PolicyDeleted,
			Old:  cn,
		})
	} else {
		common.SendEvent(common.CalicoVppEvent{
			Type: common.SRv6PolicyAdded,
			New:  cn,
		})
	}
	return nil
}

func (w *Server) startBGPMonitoring() (func(), error) {
	nodeIP4, nodeIP6 := common.GetBGPSpecAddresses(w.nodeBGPSpec)
	ctx, stopFunc := context.WithCancel(context.Background())
	err := w.BGPServer.WatchEvent(ctx,
		&bgpapi.WatchEventRequest{
			Table: &bgpapi.WatchEventRequest_Table{
				Filters: []*bgpapi.WatchEventRequest_Table_Filter{{
					Type: bgpapi.WatchEventRequest_Table_Filter_BEST,
				}},
			},
		},
		func(r *bgpapi.WatchEventResponse) {
			if table := r.GetTable(); table != nil {
				for _, path := range table.GetPaths() {
					if path == nil || path.GetFamily() == nil {
						w.log.Warnf("nil path update, skipping")
						continue
					}
					if nodeIP4 == nil && path.GetFamily().Afi == bgpapi.Family_AFI_IP {
						w.log.Debugf("Ignoring ipv4 path with no node ip4")
						continue
					}
					if nodeIP6 == nil && path.GetFamily().Afi == bgpapi.Family_AFI_IP6 {
						w.log.Debugf("Ignoring ipv6 path with no node ip6")
						continue
					}
					if path.GetNeighborIp() == "<nil>" || path.GetNeighborIp() == "" { // Weird GoBGP API behaviour
						w.log.Debugf("Ignoring internal path")
						continue
					}
					if *config.GetCalicoVppFeatureGates().SRv6Enabled && path.GetFamily() == &common.BgpFamilySRv6IPv6 {
						w.log.Debugf("Path SRv6")
						err := w.injectSRv6Policy(path)
						if err != nil {
							w.log.Errorf("cannot inject SRv6: %v", err)
						}
						continue
					}
					w.log.Infof("Got path update from=%s as=%d family=%s", path.GetSourceId(), path.GetSourceAsn(), path.GetFamily())
					err := w.injectRoute(path)
					if err != nil {
						w.log.Errorf("cannot inject route: %v", err)
					}
				}
<<<<<<< HEAD
			},
		)
		return stopFunc, err
	}

	var stopV4Monitor, stopV6Monitor, stopSRv6IP6Monitor, stopV4VPNMonitor, stopV6VPNMonitor context.CancelFunc
	nodeIP4, nodeIP6 := common.GetBGPSpecAddresses(w.nodeBGPSpec)
	if nodeIP4 != nil {
		stopV4Monitor, err = startMonitor(&common.BgpFamilyUnicastIPv4)
		if err != nil {
			return errors.Wrap(err, "error starting v4 path monitor")
		}
		stopV4VPNMonitor, err = startMonitor(&common.BgpFamilyUnicastIPv4VPN)
		if err != nil {
			return errors.Wrap(err, "error starting v4vpn path monitor")
		}
	}
	if nodeIP6 != nil {
		stopV6Monitor, err = startMonitor(&common.BgpFamilyUnicastIPv6)
		if err != nil {
			return errors.Wrap(err, "error starting v6 path monitor")
		}
		stopV6VPNMonitor, err = startMonitor(&common.BgpFamilyUnicastIPv6VPN)
		if err != nil {
			return errors.Wrap(err, "error starting v6vpn path monitor")
		}
		if *config.GetCalicoVppFeatureGates().SRv6Enabled {
			stopSRv6IP6Monitor, err = startMonitor(&common.BgpFamilySRv6IPv6)
			if err != nil {
				return errors.Wrap(err, "error starting SRv6IP6 path monitor")
=======
>>>>>>> f73304bf
			}
		},
	)
	return stopFunc, err
}

// watchBGPPath watches BGP routes from other peers and inject them into linux kernel
// TODO: multipath support
func (w *Server) WatchBGPPath(t *tomb.Tomb) error {
	stopBGPMonitoring, err := w.startBGPMonitoring()
	if err != nil {
		return errors.Wrap(err, "error starting BGP monitoring")
	}

	for {
		select {
		case <-t.Dying():
<<<<<<< HEAD
			if nodeIP4 != nil {
				stopV4Monitor()
				stopV4VPNMonitor()
			}
			if nodeIP6 != nil {
				stopV6Monitor()
				stopV6VPNMonitor()
				if *config.GetCalicoVppFeatureGates().SRv6Enabled {
					stopSRv6IP6Monitor()
				}
			}
=======
			stopBGPMonitoring()
>>>>>>> f73304bf
			w.log.Infof("Routing Server asked to stop")
			return nil
		case evt := <-w.routingServerEventChan:
			/* Note: we will only receive events we ask for when registering the chan */
			switch evt.Type {
			case common.LocalPodAddressAdded:
				networkPod := evt.New.(cni.NetworkPod)
				err := w.announceLocalAddress(networkPod.ContainerIP, networkPod.NetworkVni)
				if err != nil {
					return err
				}
			case common.LocalPodAddressDeleted:
				networkPod := evt.Old.(cni.NetworkPod)
				err := w.withdrawLocalAddress(networkPod.ContainerIP, networkPod.NetworkVni)
				if err != nil {
					return err
				}
<<<<<<< HEAD
			case common.BGPReloadIP4:
				if nodeIP4 != nil {
					stopV4Monitor()
					stopV4Monitor, err = startMonitor(&common.BgpFamilyUnicastIPv4)
					if err != nil {
						return errors.Wrap(err, "error re-starting ip4 path monitor")
					}
					stopV4VPNMonitor()
					stopV4VPNMonitor, err = startMonitor(&common.BgpFamilyUnicastIPv4VPN)
					if err != nil {
						return errors.Wrap(err, "error re-starting ip4vpn path monitor")
					}
				}
			case common.BGPReloadIP6:
				if nodeIP6 != nil {
					stopV6Monitor()
					stopV6Monitor, err = startMonitor(&common.BgpFamilyUnicastIPv6)
					if err != nil {
						return errors.Wrap(err, "error re-starting ip6 path monitor")
					}
					stopV6VPNMonitor()
					stopV6VPNMonitor, err = startMonitor(&common.BgpFamilyUnicastIPv4VPN)
					if err != nil {
						return errors.Wrap(err, "error re-starting ip6vpn path monitor")
					}
					if *config.GetCalicoVppFeatureGates().SRv6Enabled {
						stopSRv6IP6Monitor()
						stopSRv6IP6Monitor, err = startMonitor(&common.BgpFamilySRv6IPv6)
						if err != nil {
							return errors.Wrap(err, "error re-starting SRv6IP6 path monitor")
						}
					}
				}
=======
>>>>>>> f73304bf
			case common.BGPPathAdded:
				path := evt.New.(*bgpapi.Path)
				_, err = w.BGPServer.AddPath(context.Background(), &bgpapi.AddPathRequest{
					TableType: bgpapi.TableType_GLOBAL,
					Path:      path,
				})
				if err != nil {
					return err
				}
			case common.BGPPathDeleted:
				path := evt.Old.(*bgpapi.Path)
				err = w.BGPServer.DeletePath(context.Background(), &bgpapi.DeletePathRequest{
					TableType: bgpapi.TableType_GLOBAL,
					Path:      path,
				})
				if err != nil {
					return err
				}
			case common.BGPDefinedSetAdded:
				ps := evt.New.(*bgpapi.DefinedSet)
				err := w.BGPServer.AddDefinedSet(
					context.Background(),
					&bgpapi.AddDefinedSetRequest{DefinedSet: ps},
				)
				if err != nil {
					return err
				}
			case common.BGPDefinedSetDeleted:
				ps := evt.Old.(*bgpapi.DefinedSet)
				err := w.BGPServer.DeleteDefinedSet(
					context.Background(),
					&bgpapi.DeleteDefinedSetRequest{DefinedSet: ps, All: false},
				)
				if err != nil {
					return err
				}
			case common.BGPPeerAdded:
				peer := evt.New.(*bgpapi.Peer)
				w.log.Infof("bgp(add) new neighbor=%s AS=%d",
					peer.Conf.NeighborAddress, peer.Conf.PeerAsn)
				err := w.BGPServer.AddPeer(
					context.Background(),
					&bgpapi.AddPeerRequest{Peer: peer},
				)
				if err != nil {
					return err
				}
			case common.BGPPeerDeleted:
				addr := evt.New.(string)
				w.log.Infof("bgp(del) neighbor=%s", addr)
				err := w.BGPServer.DeletePeer(
					context.Background(),
					&bgpapi.DeletePeerRequest{Address: addr},
				)
				if err != nil {
					return err
				}
			case common.BGPPeerUpdated:
				peer := evt.New.(*bgpapi.Peer)
				w.log.Infof("bgp(upd) neighbor=%s AS=%d",
					peer.Conf.NeighborAddress, peer.Conf.PeerAsn)
				_, err = w.BGPServer.UpdatePeer(
					context.Background(),
					&bgpapi.UpdatePeerRequest{Peer: peer},
				)
				if err != nil {
					return err
				}
			}
		}
	}
}<|MERGE_RESOLUTION|>--- conflicted
+++ resolved
@@ -28,11 +28,7 @@
 	"github.com/projectcalico/vpp-dataplane/calico-vpp-agent/cni"
 	"github.com/projectcalico/vpp-dataplane/calico-vpp-agent/common"
 	"github.com/projectcalico/vpp-dataplane/config"
-<<<<<<< HEAD
 	"github.com/projectcalico/vpp-dataplane/vpplink/generated/bindings/ip_types"
-=======
-	"github.com/projectcalico/vpp-dataplane/vpplink/binapi/vppapi/ip_types"
->>>>>>> f73304bf
 	"github.com/projectcalico/vpp-dataplane/vpplink/types"
 
 	// needed for GoBGP building (in ../Makefile, gobgp target)
@@ -265,39 +261,6 @@
 						w.log.Errorf("cannot inject route: %v", err)
 					}
 				}
-<<<<<<< HEAD
-			},
-		)
-		return stopFunc, err
-	}
-
-	var stopV4Monitor, stopV6Monitor, stopSRv6IP6Monitor, stopV4VPNMonitor, stopV6VPNMonitor context.CancelFunc
-	nodeIP4, nodeIP6 := common.GetBGPSpecAddresses(w.nodeBGPSpec)
-	if nodeIP4 != nil {
-		stopV4Monitor, err = startMonitor(&common.BgpFamilyUnicastIPv4)
-		if err != nil {
-			return errors.Wrap(err, "error starting v4 path monitor")
-		}
-		stopV4VPNMonitor, err = startMonitor(&common.BgpFamilyUnicastIPv4VPN)
-		if err != nil {
-			return errors.Wrap(err, "error starting v4vpn path monitor")
-		}
-	}
-	if nodeIP6 != nil {
-		stopV6Monitor, err = startMonitor(&common.BgpFamilyUnicastIPv6)
-		if err != nil {
-			return errors.Wrap(err, "error starting v6 path monitor")
-		}
-		stopV6VPNMonitor, err = startMonitor(&common.BgpFamilyUnicastIPv6VPN)
-		if err != nil {
-			return errors.Wrap(err, "error starting v6vpn path monitor")
-		}
-		if *config.GetCalicoVppFeatureGates().SRv6Enabled {
-			stopSRv6IP6Monitor, err = startMonitor(&common.BgpFamilySRv6IPv6)
-			if err != nil {
-				return errors.Wrap(err, "error starting SRv6IP6 path monitor")
-=======
->>>>>>> f73304bf
 			}
 		},
 	)
@@ -315,21 +278,7 @@
 	for {
 		select {
 		case <-t.Dying():
-<<<<<<< HEAD
-			if nodeIP4 != nil {
-				stopV4Monitor()
-				stopV4VPNMonitor()
-			}
-			if nodeIP6 != nil {
-				stopV6Monitor()
-				stopV6VPNMonitor()
-				if *config.GetCalicoVppFeatureGates().SRv6Enabled {
-					stopSRv6IP6Monitor()
-				}
-			}
-=======
 			stopBGPMonitoring()
->>>>>>> f73304bf
 			w.log.Infof("Routing Server asked to stop")
 			return nil
 		case evt := <-w.routingServerEventChan:
@@ -347,42 +296,6 @@
 				if err != nil {
 					return err
 				}
-<<<<<<< HEAD
-			case common.BGPReloadIP4:
-				if nodeIP4 != nil {
-					stopV4Monitor()
-					stopV4Monitor, err = startMonitor(&common.BgpFamilyUnicastIPv4)
-					if err != nil {
-						return errors.Wrap(err, "error re-starting ip4 path monitor")
-					}
-					stopV4VPNMonitor()
-					stopV4VPNMonitor, err = startMonitor(&common.BgpFamilyUnicastIPv4VPN)
-					if err != nil {
-						return errors.Wrap(err, "error re-starting ip4vpn path monitor")
-					}
-				}
-			case common.BGPReloadIP6:
-				if nodeIP6 != nil {
-					stopV6Monitor()
-					stopV6Monitor, err = startMonitor(&common.BgpFamilyUnicastIPv6)
-					if err != nil {
-						return errors.Wrap(err, "error re-starting ip6 path monitor")
-					}
-					stopV6VPNMonitor()
-					stopV6VPNMonitor, err = startMonitor(&common.BgpFamilyUnicastIPv4VPN)
-					if err != nil {
-						return errors.Wrap(err, "error re-starting ip6vpn path monitor")
-					}
-					if *config.GetCalicoVppFeatureGates().SRv6Enabled {
-						stopSRv6IP6Monitor()
-						stopSRv6IP6Monitor, err = startMonitor(&common.BgpFamilySRv6IPv6)
-						if err != nil {
-							return errors.Wrap(err, "error re-starting SRv6IP6 path monitor")
-						}
-					}
-				}
-=======
->>>>>>> f73304bf
 			case common.BGPPathAdded:
 				path := evt.New.(*bgpapi.Path)
 				_, err = w.BGPServer.AddPath(context.Background(), &bgpapi.AddPathRequest{
