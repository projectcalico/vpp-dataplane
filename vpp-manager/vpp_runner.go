--- conflicted
+++ resolved
@@ -32,11 +32,7 @@
 	calicov3cli "github.com/projectcalico/calico/libcalico-go/lib/clientv3"
 	calicoopts "github.com/projectcalico/calico/libcalico-go/lib/options"
 	"github.com/vishvananda/netlink"
-<<<<<<< HEAD
-	"gopkg.in/tomb.v2"
-=======
 	tomb "gopkg.in/tomb.v2"
->>>>>>> f73304bf
 
 	"github.com/projectcalico/vpp-dataplane/calico-vpp-agent/common"
 	"github.com/projectcalico/vpp-dataplane/config"
@@ -407,9 +403,6 @@
 	return vrfs, nil
 }
 
-<<<<<<< HEAD
-func (v *VppRunner) configureVpp(uplinkDriver uplink.UplinkDriver, ifState *config.LinuxInterfaceState, ifSpec config.UplinkInterfaceSpec) (err error) {
-=======
 // configureVppUplinkInterface configures one uplink interface in VPP
 // and creates the corresponding tap in Linux
 func (v *VppRunner) configureVppUplinkInterface(
@@ -417,7 +410,6 @@
 	ifState *config.LinuxInterfaceState,
 	ifSpec config.UplinkInterfaceSpec,
 ) (err error) {
->>>>>>> f73304bf
 	// Always enable GSO feature on data interface, only a tiny negative effect on perf if GSO is not
 	// enabled on the taps or already done before an encap
 	if *config.GetCalicoVppDebug().GSOEnabled {
@@ -455,17 +447,10 @@
 
 	for _, addr := range ifState.Addresses {
 		if addr.IPNet.IP.IsLinkLocalUnicast() && !common.IsFullyQualified(addr.IPNet) && common.IsV6Cidr(addr.IPNet) {
-<<<<<<< HEAD
-			log.Infof("Not adding address %s to data interface (vpp requires /128 link-local)", addr.String())
-			continue
-		} else {
-			log.Infof("Adding address %s to data interface", addr.String())
-=======
 			log.Infof("Not adding address %s to uplink interface (vpp requires /128 link-local)", addr.String())
 			continue
 		} else {
 			log.Infof("Adding address %s to uplink interface", addr.String())
->>>>>>> f73304bf
 		}
 		err = v.vpp.AddInterfaceAddress(ifSpec.SwIfIndex, addr.IPNet)
 		if err != nil {
@@ -522,11 +507,7 @@
 			HostInterfaceName: ifSpec.InterfaceName,
 			RxQueueSize:       config.GetCalicoVppInterfaces().VppHostTapSpec.RxQueueSize,
 			TxQueueSize:       config.GetCalicoVppInterfaces().VppHostTapSpec.TxQueueSize,
-<<<<<<< HEAD
 			HardwareAddr:      vppSideMac,
-=======
-			HardwareAddr:      &vppSideMac,
->>>>>>> f73304bf
 		},
 		HostNamespace:  "pid:1", // create tap in root netns
 		Tag:            "host-" + ifSpec.InterfaceName,
@@ -830,12 +811,7 @@
 			return errors.Wrap(err, "Error setting uplink interface up")
 		}
 
-<<<<<<< HEAD
-		// Configure VPP
-		err = v.configureVpp(v.uplinkDriver[idx], v.conf[idx], v.params.UplinksSpecs[idx])
-=======
-		err = v.configureVppUplinkInterface(v.uplinkDriver[idx], v.conf[idx], v.params.UplinksSpecs[idx])
->>>>>>> f73304bf
+		err = v.configureVppUplinkInterface(v.uplinkDriver[idx], v.uplinkDriver[idx], v.conf[idx], v.params.UplinksSpecs[idx])
 
 		if err != nil {
 			terminateVpp("Error configuring VPP: %v", err)
