#!/bin/bash

set -e

SOURCE="${BASH_SOURCE[0]}"
SCRIPTDIR="$( cd -P "$( dirname "$SOURCE" )" >/dev/null 2>&1 && pwd )"

GOVPP_DIR=$(go list -f '{{.Dir}}' -m git.fd.io/govpp.git)
BINAPI_GENERATOR=$SCRIPTDIR/bin/binapi-generator
VPPLINK_DIR=$SCRIPTDIR/..

VPP_GOAPI_DIR=$SCRIPTDIR/vppapi
VPP_API_IMPORT_PREFIX=github.com/projectcalico/vpp-dataplane/vpplink/binapi/vppapi

function make_binapi_generator ()
{
  mkdir -p $SCRIPTDIR/bin
  cd $GOVPP_DIR
  go build -o $SCRIPTDIR/bin ./cmd/binapi-generator
}

function read_config ()
{

	if [[ x$VPP_DIR == x ]]; then
		echo "Input VPP full path : "
		read VPP_DIR
	fi

	if [[ ! -d $VPP_DIR ]]; then
		echo "Couldnt find anything at <$VPP_DIR>"
		exit 1
	fi
	VPP_API_DIR=$VPP_DIR/build-root/install-vpp-native/vpp/share/vpp/api/

	pushd $VPP_DIR > /dev/null
	rm -rf $VPP_GOAPI_DIR
	git fetch origin
	VPP_VERSION=$(./build-root/scripts/version)
	VPP_BASE_COMMIT=$(git log $(git log origin/master..HEAD --oneline | tail -1 | awk '{print $1}')^ --oneline -1)
	mkdir $VPP_GOAPI_DIR
	echo "VPP Version                 : $VPP_VERSION"                     > $VPP_GOAPI_DIR/generate.log
	echo "Binapi-generator version    : $($BINAPI_GENERATOR --version)"  >> $VPP_GOAPI_DIR/generate.log
	echo "VPP Base commit             : $VPP_BASE_COMMIT"                >> $VPP_GOAPI_DIR/generate.log
	echo "------------------ Cherry picked commits --------------------" >> $VPP_GOAPI_DIR/generate.log
	git log origin/master..HEAD --pretty=%s                              >> $VPP_GOAPI_DIR/generate.log
	echo "-------------------------------------------------------------" >> $VPP_GOAPI_DIR/generate.log
	cat $VPP_GOAPI_DIR/generate.log
	popd > /dev/null
}

function generate_vpp_apis ()
{
	pushd $VPP_DIR > /dev/null
	make json-api-files
	popd > /dev/null
}

function generate_govpp_apis ()
{
	$BINAPI_GENERATOR \
	  --input-dir=$VPP_API_DIR \
	  --output-dir=$VPP_GOAPI_DIR \
	  --import-prefix=$VPP_API_IMPORT_PREFIX \
	  --no-source-path-info \
	  --no-version-info \
	  ikev2 \
	  gso \
	  arp \
	  interface \
	  ip \
	  ipip \
	  ipsec \
	  ip_neighbor \
	  tapv2 \
	  nat44_ed \
	  cnat \
	  af_packet \
	  feature \
	  ip6_nd \
	  punt \
	  vxlan \
	  af_xdp \
	  vpe \
	  virtio \
	  avf \
	  wireguard \
	  capo \
<<<<<<< HEAD
	  memif \
	  acl \
	  abf \
	  crypto_sw_scheduler
=======
	  crypto_sw_scheduler \
	  rdma \
	  vmxnet3
>>>>>>> 232d7dcc
}

make_binapi_generator
read_config
generate_vpp_apis
generate_govpp_apis
<|MERGE_RESOLUTION|>--- conflicted
+++ resolved
@@ -86,16 +86,12 @@
 	  avf \
 	  wireguard \
 	  capo \
-<<<<<<< HEAD
 	  memif \
 	  acl \
 	  abf \
-	  crypto_sw_scheduler
-=======
 	  crypto_sw_scheduler \
 	  rdma \
 	  vmxnet3
->>>>>>> 232d7dcc
 }
 
 make_binapi_generator
