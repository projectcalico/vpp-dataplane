#!/bin/bash
set -e

function git_cherry_pick ()
{
	refs=$1
	git fetch "https://gerrit.fd.io/r/vpp" ${refs}
	git cherry-pick FETCH_HEAD
	git commit --amend -m "gerrit:${refs#refs/changes/*/} $(git log -1 --pretty=%B)"
}

if [ -z "$1" ]; then
	echo "Missing VPP path"
	exit 1
fi

VPP_COMMIT=2e2f9df2f157b60d30a4aa6256fefe793d186d4c
VPP_DIR="$1"

if [ ! -d $1/.git ]; then
	rm -rf $1
	git clone "https://gerrit.fd.io/r/vpp" $1
	cd $1
	git reset --hard ${VPP_COMMIT}
else
	cd $1
	git fetch "https://gerrit.fd.io/r/vpp" && git reset --hard ${VPP_COMMIT}
fi

git_cherry_pick refs/changes/68/32468/3 # 32468: buffers: fix buffer linearization | https://gerrit.fd.io/r/c/vpp/+/32468
git_cherry_pick refs/changes/33/32833/1 # 32833: ipsec: disable linearization | https://gerrit.fd.io/r/c/vpp/+/32833
git_cherry_pick refs/changes/86/29386/9 # 29386: virtio: DRAFT: multi tx support | https://gerrit.fd.io/r/c/vpp/+/29386
git_cherry_pick refs/changes/21/31321/11 # 31321: devices: add support for pseudo header checksum | https://gerrit.fd.io/r/c/vpp/+/31321

# Revert for now
git fetch "https://gerrit.fd.io/r/vpp" refs/changes/68/32568/6 && git revert --no-edit FETCH_HEAD
git_cherry_pick refs/changes/69/31869/13 # 31869: gso: do not try gro on small packets | https://gerrit.fd.io/r/c/vpp/+/31869
git_cherry_pick refs/changes/76/32476/3 # 32476: gso: handle push flag in gro | https://gerrit.fd.io/r/c/vpp/+/32476
git_cherry_pick refs/changes/82/32482/1 # 32482: virtio: compute cksums in output no offload | https://gerrit.fd.io/r/c/vpp/+/32482
git_cherry_pick refs/changes/83/32483/1 # 32483: virtio: Still init unused txq | https://gerrit.fd.io/r/c/vpp/+/32483
git_cherry_pick refs/changes/71/32871/1 # 32871: devices: Add queues params in create_if | https://gerrit.fd.io/r/c/vpp/+/32871
git_cherry_pick refs/changes/71/32271/6 # 32271: memif: add support for ns abstract sockets | https://gerrit.fd.io/r/c/vpp/+/32271
git_cherry_pick refs/changes/68/31868/1 # 31868: ip6-nd: silent the source and target checks on given interface | https://gerrit.fd.io/r/c/vpp/+/31868
git_cherry_pick refs/changes/35/32235/1  # 32235: dpdk: enable ena interrupt support | https://gerrit.fd.io/r/c/vpp/+/32235

git_cherry_pick refs/changes/01/33301/2 # 33301: session: make netns abtract name static | https://gerrit.fd.io/r/c/vpp/+/33301
git_cherry_pick refs/changes/83/33383/3 # 33383: ip: fix ip punt redirect cli | https://gerrit.fd.io/r/c/vpp/+/33383
git_cherry_pick refs/changes/51/33451/3 # 33451: ip: punt redirect add nh in api | https://gerrit.fd.io/r/c/vpp/+/33451

# --------------- Dedicated plugins ---------------
git_cherry_pick refs/changes/64/33264/3 # 33264: pbl: Port based balancer | https://gerrit.fd.io/r/c/vpp/+/33264

git_cherry_pick refs/changes/88/31588/1 # 31588: cnat: [WIP] no k8s maglev from pods | https://gerrit.fd.io/r/c/vpp/+/31588

git_cherry_pick refs/changes/83/28083/16 # 28083: acl: acl-plugin custom policies |  https://gerrit.fd.io/r/c/vpp/+/28083
git_cherry_pick refs/changes/13/28513/20 # 25813: capo: Calico Policies plugin | https://gerrit.fd.io/r/c/vpp/+/28513
# --------------- Dedicated plugins ---------------

<<<<<<< HEAD
=======
git_cherry_pick refs/changes/64/33164/3  # 33164: dpdk: enable ena interrupt support in dpdk version 21.05 | https://gerrit.fd.io/r/c/vpp/+/33164
>>>>>>> d1a6fd1c
<|MERGE_RESOLUTION|>--- conflicted
+++ resolved
@@ -41,22 +41,14 @@
 git_cherry_pick refs/changes/71/32871/1 # 32871: devices: Add queues params in create_if | https://gerrit.fd.io/r/c/vpp/+/32871
 git_cherry_pick refs/changes/71/32271/6 # 32271: memif: add support for ns abstract sockets | https://gerrit.fd.io/r/c/vpp/+/32271
 git_cherry_pick refs/changes/68/31868/1 # 31868: ip6-nd: silent the source and target checks on given interface | https://gerrit.fd.io/r/c/vpp/+/31868
-git_cherry_pick refs/changes/35/32235/1  # 32235: dpdk: enable ena interrupt support | https://gerrit.fd.io/r/c/vpp/+/32235
+git_cherry_pick refs/changes/64/33164/3  # 33164: dpdk: enable ena interrupt support in dpdk version 21.05 | https://gerrit.fd.io/r/c/vpp/+/33164
 
 git_cherry_pick refs/changes/01/33301/2 # 33301: session: make netns abtract name static | https://gerrit.fd.io/r/c/vpp/+/33301
-git_cherry_pick refs/changes/83/33383/3 # 33383: ip: fix ip punt redirect cli | https://gerrit.fd.io/r/c/vpp/+/33383
 git_cherry_pick refs/changes/51/33451/3 # 33451: ip: punt redirect add nh in api | https://gerrit.fd.io/r/c/vpp/+/33451
 
 # --------------- Dedicated plugins ---------------
 git_cherry_pick refs/changes/64/33264/3 # 33264: pbl: Port based balancer | https://gerrit.fd.io/r/c/vpp/+/33264
-
 git_cherry_pick refs/changes/88/31588/1 # 31588: cnat: [WIP] no k8s maglev from pods | https://gerrit.fd.io/r/c/vpp/+/31588
-
 git_cherry_pick refs/changes/83/28083/16 # 28083: acl: acl-plugin custom policies |  https://gerrit.fd.io/r/c/vpp/+/28083
 git_cherry_pick refs/changes/13/28513/20 # 25813: capo: Calico Policies plugin | https://gerrit.fd.io/r/c/vpp/+/28513
-# --------------- Dedicated plugins ---------------
-
-<<<<<<< HEAD
-=======
-git_cherry_pick refs/changes/64/33164/3  # 33164: dpdk: enable ena interrupt support in dpdk version 21.05 | https://gerrit.fd.io/r/c/vpp/+/33164
->>>>>>> d1a6fd1c
+# --------------- Dedicated plugins ---------------