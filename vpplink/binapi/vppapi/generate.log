--- conflicted
+++ resolved
@@ -1,27 +1,14 @@
-<<<<<<< HEAD
-VPP Version                 : 21.06-rc0~791-g89d2d81dd
-=======
-VPP Version                 : 21.10-rc0~121-g49a0f8da0
->>>>>>> 232d7dcc
+VPP Version                 : 21.10-rc0~127-g6980d00e8
 Binapi-generator version    : govpp v0.4.0-dev
 VPP Base commit             : 6f6663f3b span: api cleanup
 ------------------ Cherry picked commits --------------------
-<<<<<<< HEAD
-89d2d81dd capo: Calico Policies plugin
-01e22e694 acl: acl-plugin custom policies
-5718d35d2 cnat: [WIP] no k8s maglev from pods
-9a6eb3de0 ip6-nd: silent the source and target checks on given interface
-eba49e8f4 memif: add support for ns abstract sockets
-d2905cdf5 virtio: Still init unused txq
-5de51034a virtio: compute cksums in output no offload
-9ad60be9a gso: do not try gro on small packets
-fdeb3b614 devices: add support for pseudo header checksum
-6a7a55f96 virtio: DRAFT: multi tx support
-=======
+gerrit:32235/1 dpdk: enable ena interrupt support
 gerrit:28513/20 capo: Calico Policies plugin
 gerrit:28083/16 acl: acl-plugin custom policies
 gerrit:31588/1 cnat: [WIP] no k8s maglev from pods
 gerrit:31868/1 ip6-nd: silent the source and target checks on given interface
+gerrit:32271/4 memif: add support for ns abstract sockets
+gerrit:33177/2 vppinfra: add abstract socket & netns fns
 gerrit:32871/1 devices: Add queues params in create_if
 gerrit:32483/1 virtio: Still init unused txq
 gerrit:32482/1 virtio: compute cksums in output no offload
@@ -30,5 +17,7 @@
 Revert "gso: fix the gro re-ordering for packets with PSH"
 gerrit:31321/10 devices: add support for pseudo header checksum
 gerrit:29386/9 virtio: DRAFT: multi tx support
->>>>>>> 232d7dcc
+gerrit:32833/1 ipsec: disable linearization
+gerrit:32732/1 crypto: fix sw async crypto with chained buffers
+gerrit:32468/3 buffers: fix buffer linearization
 -------------------------------------------------------------