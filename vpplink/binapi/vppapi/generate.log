<<<<<<< HEAD
VPP Version                 : 21.06-rc0~788-g4138cffa4
=======
VPP Version                 : 21.10-rc0~121-g49a0f8da0
>>>>>>> 232d7dcc
Binapi-generator version    : govpp v0.4.0-dev
VPP Base commit             : 6f6663f3b span: api cleanup
------------------ Cherry picked commits --------------------
<<<<<<< HEAD
4138cffa4 capo: Calico Policies plugin
65680fb60 acl: acl-plugin custom policies
da2bd4c9a cnat: [WIP] no k8s maglev from pods
78acb2bef ip6-nd: silent the source and target checks on given interface
26ed4bc1d gso: do not try gro on small packets
51058d87b devices: add support for pseudo header checksum
6e2e47d97 virtio: DRAFT: multi tx support
=======
gerrit:28513/20 capo: Calico Policies plugin
gerrit:28083/16 acl: acl-plugin custom policies
gerrit:31588/1 cnat: [WIP] no k8s maglev from pods
gerrit:31868/1 ip6-nd: silent the source and target checks on given interface
gerrit:32871/1 devices: Add queues params in create_if
gerrit:32483/1 virtio: Still init unused txq
gerrit:32482/1 virtio: compute cksums in output no offload
gerrit:32476/3 gso: handle push flag in gro
gerrit:31869/13 gso: do not try gro on small packets
Revert "gso: fix the gro re-ordering for packets with PSH"
gerrit:31321/10 devices: add support for pseudo header checksum
gerrit:29386/9 virtio: DRAFT: multi tx support
>>>>>>> 232d7dcc
-------------------------------------------------------------<|MERGE_RESOLUTION|>--- conflicted
+++ resolved
@@ -1,20 +1,7 @@
-<<<<<<< HEAD
-VPP Version                 : 21.06-rc0~788-g4138cffa4
-=======
 VPP Version                 : 21.10-rc0~121-g49a0f8da0
->>>>>>> 232d7dcc
 Binapi-generator version    : govpp v0.4.0-dev
 VPP Base commit             : 6f6663f3b span: api cleanup
 ------------------ Cherry picked commits --------------------
-<<<<<<< HEAD
-4138cffa4 capo: Calico Policies plugin
-65680fb60 acl: acl-plugin custom policies
-da2bd4c9a cnat: [WIP] no k8s maglev from pods
-78acb2bef ip6-nd: silent the source and target checks on given interface
-26ed4bc1d gso: do not try gro on small packets
-51058d87b devices: add support for pseudo header checksum
-6e2e47d97 virtio: DRAFT: multi tx support
-=======
 gerrit:28513/20 capo: Calico Policies plugin
 gerrit:28083/16 acl: acl-plugin custom policies
 gerrit:31588/1 cnat: [WIP] no k8s maglev from pods
@@ -27,5 +14,4 @@
 Revert "gso: fix the gro re-ordering for packets with PSH"
 gerrit:31321/10 devices: add support for pseudo header checksum
 gerrit:29386/9 virtio: DRAFT: multi tx support
->>>>>>> 232d7dcc
 -------------------------------------------------------------