<<<<<<< HEAD
VPP Version                 : 21.10-rc0~382-g3346e073a
=======
VPP Version                 : 21.10-rc0~381-gccd2c7461
>>>>>>> 8a1d6b1c
Binapi-generator version    : govpp v0.4.0-dev
VPP Base commit             : ef356f57b hash: fix the initialization warning error on gcc-10
------------------ Cherry picked commits --------------------
gerrit:28513/24 capo: Calico Policies plugin
gerrit:28083/20 acl: acl-plugin custom policies
gerrit:31588/1 cnat: [WIP] no k8s maglev from pods
gerrit:33264/3 pbl: Port based balancer
gerrit:33793/1 wireguard: fix wg-output-tun feature configuration
gerrit:33794/1 tap: Fix tap create with ns
gerrit:33557/1 ip: unlock_fib on if delete
gerrit:32271/6 memif: add support for ns abstract sockets
gerrit:32871/1 devices: Add queues params in create_if
gerrit:32483/1 virtio: Still init unused txq
gerrit:32482/1 virtio: compute cksums in output no offload
gerrit:31869/18 gso: do not gro on small packets
gerrit:31321/11 devices: add support for pseudo header checksum
gerrit:29386/9 virtio: DRAFT: multi tx support
gerrit:33312/4 sr: fix srv6 definition of behavior associated to a LocalSID
-------------------------------------------------------------<|MERGE_RESOLUTION|>--- conflicted
+++ resolved
@@ -1,8 +1,4 @@
-<<<<<<< HEAD
-VPP Version                 : 21.10-rc0~382-g3346e073a
-=======
 VPP Version                 : 21.10-rc0~381-gccd2c7461
->>>>>>> 8a1d6b1c
 Binapi-generator version    : govpp v0.4.0-dev
 VPP Base commit             : ef356f57b hash: fix the initialization warning error on gcc-10
 ------------------ Cherry picked commits --------------------
