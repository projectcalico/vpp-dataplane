--- conflicted
+++ resolved
@@ -18,15 +18,38 @@
 import (
 	"fmt"
 
-<<<<<<< HEAD
-	"github.com/projectcalico/vpp-dataplane/v3/vpplink/generated/bindings/ipsec"
-=======
 	"github.com/pkg/errors"
 	"github.com/projectcalico/vpp-dataplane/v3/vpplink/binapi/vppapi/interface_types"
 	"github.com/projectcalico/vpp-dataplane/v3/vpplink/binapi/vppapi/ipsec"
 	"github.com/projectcalico/vpp-dataplane/v3/vpplink/types"
->>>>>>> 874eb45a
 )
+
+func (v *VppLink) GetIPsecTunnelProtection(tunnelInterface uint32) (protections []types.IPsecTunnelProtection, err error) {
+	v.lock.Lock()
+	defer v.lock.Unlock()
+
+	request := &ipsec.IpsecTunnelProtectDump{
+		SwIfIndex: interface_types.InterfaceIndex(tunnelInterface),
+	}
+	response := &ipsec.IpsecTunnelProtectDetails{}
+	stream := v.ch.SendMultiRequest(request)
+	for {
+		stop, err := stream.ReceiveReply(response)
+		if err != nil {
+			return nil, errors.Wrapf(err, "error listing tunnel interface %d protections", tunnelInterface)
+		}
+		if stop {
+			return protections, nil
+		}
+		p := response.Tun
+		protections = append(protections, types.IPsecTunnelProtection{
+			SwIfIndex:   uint32(p.SwIfIndex),
+			NextHop:     types.FromVppAddress(p.Nh),
+			OutSAIndex:  p.SaOut,
+			InSAIndices: p.SaIn,
+		})
+	}
+}
 
 func (v *VppLink) SetIPsecAsyncMode(enable bool) error {
 	client := ipsec.NewServiceClient(v.GetConnection())
